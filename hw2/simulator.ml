(* X86lite Simulator *)

(* See the documentation in the X86lite specification, available on the 
   course web pages, for a detailed explanation of the instruction
   semantics.
*)

open X86

(* simulator machine state -------------------------------------------------- *)

let mem_bot = 0x400000L          (* lowest valid address *)
let mem_top = 0x410000L          (* one past the last byte in memory *)
let mem_size = Int64.to_int (Int64.sub mem_top mem_bot)
let nregs = 17                   (* including Rip *)
let ins_size = 8L                (* assume we have a 8-byte encoding *)
let exit_addr = 0xfdeadL         (* halt when m.regs(%rip) = exit_addr *)

(* Your simulator should raise this exception if it tries to read from or
   store to an address not within the valid address space. *)
exception X86lite_segfault

(* The simulator memory maps addresses to symbolic bytes.  Symbolic
   bytes are either actual data indicated by the Byte constructor or
   'symbolic instructions' that take up eight bytes for the purposes of
   layout.

   The symbolic bytes abstract away from the details of how
   instructions are represented in memory.  Each instruction takes
   exactly eight consecutive bytes, where the first byte InsB0 stores
   the actual instruction, and the next seven bytes are InsFrag
   elements, which aren't valid data.

   For example, the two-instruction sequence:
        at&t syntax             ocaml syntax
      movq %rdi, (%rsp)       Movq,  [~%Rdi; Ind2 Rsp]
      decq %rdi               Decq,  [~%Rdi]

   is represented by the following elements of the mem array (starting
   at address 0x400000):

       0x400000 :  InsB0 (Movq,  [~%Rdi; Ind2 Rsp])
       0x400001 :  InsFrag
       0x400002 :  InsFrag
       0x400003 :  InsFrag
       0x400004 :  InsFrag
       0x400005 :  InsFrag
       0x400006 :  InsFrag
       0x400007 :  InsFrag
       0x400008 :  InsB0 (Decq,  [~%Rdi])
       0x40000A :  InsFrag
       0x40000B :  InsFrag
       0x40000C :  InsFrag
       0x40000D :  InsFrag
       0x40000E :  InsFrag
       0x40000F :  InsFrag
       0x400010 :  InsFrag
*)
type sbyte = InsB0 of ins       (* 1st byte of an instruction *)
           | InsFrag            (* 2nd - 8th bytes of an instruction *)
           | Byte of char       (* non-instruction byte *)

(* memory maps addresses to symbolic bytes *)
type mem = sbyte array

(* Flags for condition codes *)
type flags = { mutable fo : bool
             ; mutable fs : bool
             ; mutable fz : bool
             }

(* Register files *)
type regs = int64 array

(* Complete machine state *)
type mach = { flags : flags
            ; regs : regs
            ; mem : mem
            }

(* simulator helper functions ----------------------------------------------- *)

(* The index of a register in the regs array *)
let rind : reg -> int = function
  | Rip -> 16
  | Rax -> 0  | Rbx -> 1  | Rcx -> 2  | Rdx -> 3
  | Rsi -> 4  | Rdi -> 5  | Rbp -> 6  | Rsp -> 7
  | R08 -> 8  | R09 -> 9  | R10 -> 10 | R11 -> 11
  | R12 -> 12 | R13 -> 13 | R14 -> 14 | R15 -> 15

(* Helper functions for reading/writing sbytes *)

(* Convert an int64 to its sbyte representation *)
let sbytes_of_int64 (i:int64) : sbyte list =
  let open Char in 
  let open Int64 in
  List.map (fun n -> Byte (shift_right i n |> logand 0xffL |> to_int |> chr))
           [0; 8; 16; 24; 32; 40; 48; 56]

(* Convert an sbyte representation to an int64 *)
let int64_of_sbytes (bs:sbyte list) : int64 =
  let open Char in
  let open Int64 in
  let f b i = match b with
    | Byte c -> logor (shift_left i 8) (c |> code |> of_int)
    | _ -> 0L
  in
  List.fold_right f bs 0L

(* Convert a string to its sbyte representation *)
let sbytes_of_string (s:string) : sbyte list =
  let rec loop acc = function
    | i when i < 0 -> acc
    | i -> loop (Byte s.[i]::acc) (pred i)
  in
  loop [Byte '\x00'] @@ String.length s - 1

(* Serialize an instruction to sbytes *)
let sbytes_of_ins (op, args:ins) : sbyte list =
  let check = function
    | Imm (Lbl _) | Ind1 (Lbl _) | Ind3 (Lbl _, _) -> 
      invalid_arg "sbytes_of_ins: tried to serialize a label!"
    | o -> ()
  in
  List.iter check args;
  [InsB0 (op, args); InsFrag; InsFrag; InsFrag;
   InsFrag; InsFrag; InsFrag; InsFrag]

(* Serialize a data element to sbytes *)
let sbytes_of_data : data -> sbyte list = function
  | Quad (Lit i) -> sbytes_of_int64 i
  | Asciz s -> sbytes_of_string s
  | Quad (Lbl _) -> invalid_arg "sbytes_of_data: tried to serialize a label!"


(* It might be useful to toggle printing of intermediate states of your 
   simulator. Our implementation uses this mutable flag to turn on/off
   printing.  For instance, you might write something like:

     [if !debug_simulator then print_endline @@ string_of_ins u; ...]

*)
let debug_simulator = ref false

(* Interpret a condition code with respect to the given flags. *)
let interp_cnd {fo; fs; fz} : cnd -> bool = function
  | Eq  -> fz
  | Neq -> not fz
  | Gt  -> not fz && (fs = fo)
  | Ge  -> fs = fo
  | Lt  -> fs <> fo
  | Le  -> fz || (fs <> fo)
  (* fun x -> failwith "interp_cnd unimplemented" *)

(* Maps an X86lite address into Some OCaml array index,
   or None if the address is not within the legal address space. *)
let map_addr (addr:quad) : int option =
  if addr < mem_bot || addr >= mem_top then
    None
  else
    let offset = Int64.sub addr mem_bot in
    Some (Int64.to_int offset)


let rec imm_valueof (imm:imm) : quad =
    match imm with
      | Lit l -> l
      | Lbl _ -> failwith "label is not a numerical value"


(* use to convert value-type operands to qwords *)
let eval_num_opnd (op:operand) (mach:mach) : quad = 
  match op with
    | Imm imm -> imm_valueof imm
    | Reg reg -> mach.regs.(rind reg)
    | Ind1 imm -> let addr = imm_valueof imm in
        let ptr = (match (map_addr addr) with
          | Some ptr -> ptr
          | None -> raise X86lite_segfault) in
            int64_of_sbytes (Array.to_list (Array.sub mach.mem ptr 8))
    | Ind2 reg -> let reg = mach.regs.(rind reg) in
        let ptr = (match (map_addr reg) with
          | Some ptr -> ptr
          | None -> raise X86lite_segfault) in
            int64_of_sbytes (Array.to_list (Array.sub mach.mem ptr 8))
    | Ind3 (imm, reg) -> let reg = mach.regs.(rind reg) in
        let addr = Int64.add reg (imm_valueof imm) in
        let ptr = (match (map_addr addr) with
          | Some ptr -> ptr
          | None -> raise X86lite_segfault) in
            int64_of_sbytes (Array.to_list (Array.sub mach.mem ptr 8))
    | _ -> failwith "operand was not a valid number"

(* use to convert address-type operands to qwords, unfinished *)
let eval_addr_opnd (op:operand) (mach:mach) : quad =
  match op with
    | Imm imm -> imm_valueof imm
    | Reg reg -> mach.regs.(rind reg)
    | Ind1 imm -> imm_valueof imm
    | Ind2 reg -> mach.regs.(rind reg)
    | Ind3 (imm, reg) ->
        let basic_addr = mach.regs.(rind reg) in
        let offset = imm_valueof imm in
        Int64.add basic_addr offset

    | _ -> failwith "operand was not an indirect address"


let arith_set_flags ((quad, fo):(quad * bool)) (flags:flags) : quad =
    flags.fz <- quad = 0L;
    flags.fs <- quad < 0L;
    flags.fo <- fo;
    quad;;

let rec mem_write_i64 (mem:mem) (idx:int) (value:sbyte list) : unit =
    match value with
      | [] -> ()
      | h::tl -> mem.(idx) <- h; mem_write_i64 mem (idx+1) tl

(* writes a computed result to its destination *)
let writeback (dest:operand) (value:quad) (mach:mach) : unit =
  match dest with
    | Imm _ -> failwith "cannot write to an immediate value"
    | Reg reg -> mach.regs.(rind reg) <- value
    | Ind1 imm -> failwith "unimplemented"
    | Ind2 reg -> (
        let reg = mach.regs.(rind reg) in
        let ptr = (match (map_addr reg) with
          | Some ptr -> ptr
          | None -> raise X86lite_segfault) in

          mem_write_i64 mach.mem ptr (sbytes_of_int64 value)
    )
    | Ind3 (imm, reg) -> (
        let basic_addr = mach.regs.(rind reg) in
        let offset = imm_valueof imm in
        let final_addr = Int64.add basic_addr offset in
        let ptr = (match (map_addr final_addr) with
          | Some ptr -> ptr
          | None -> raise X86lite_segfault) in

        mem_write_i64 mach.mem ptr (sbytes_of_int64 value)
    )


(* determines the status of the 'FO' register after a shift operation *)
let shift_sets_fo (ins:opcode) (a32:int) (d64:quad) (fo:bool) : bool =
  if a32 <> 1 then fo else
  match ins with
    | Shlq -> 
        let r64 = Int64.shift_left d64 1 in
        (d64 < 0L) <> (r64 < 0L)
    | Sarq -> false
    | Shrq -> d64 < 0L
    | _ -> failwith "opcode is not an shift operation"


(* the function to be applied to operands for unary operations *)
let arith_func_unary (ins:opcode) (fo:bool) : quad -> Int64_overflow.t =
  match ins with
    | Incq  -> Int64_overflow.succ
    | Decq  -> Int64_overflow.pred
    | Negq  -> Int64_overflow.neg
    | Notq  -> fun v -> { value = Int64.lognot v; overflow = false }
    | _ -> failwith "opcode is not an arithmetic/logic operation"

(* the function to be applied to operands for binary operations *)
let arith_func_binary (ins:opcode) : quad -> quad -> Int64_overflow.t =
  match ins with
    | Addq  -> Int64_overflow.add
    | Subq  -> fun x y -> Int64_overflow.sub y x
    | Imulq -> Int64_overflow.mul
    | Xorq  -> fun a b -> { value = Int64.logxor a b; overflow = false }
    | Orq   -> fun a b -> { value = Int64.logor  a b; overflow = false }
    | Andq  -> fun a b -> { value = Int64.logand a b; overflow = false }
    | _ -> failwith "opcode is not an arithmetic/logic operation"

(* the function to be applied to operands for shift operations *)
let arith_func_shift (ins:opcode) : quad -> int -> quad =
  match ins with
    | Shlq  -> Int64.shift_left
    | Sarq  -> Int64.shift_right
    | Shrq  -> Int64.shift_right_logical
    | _ -> failwith "opcode is not an shift operation"


let eval_instr ((ins, ops):(opcode * operand list)) (mach:mach) (rip_val:quad) : unit =
  match ins with
    | Movq -> (
      match ops with
        | [src; dest] ->
            let s64 = eval_num_opnd src mach in
                writeback dest s64 mach
        | _ -> failwith "move instruction expects 1 src and 1 dest operand"
    )
    | Pushq -> (
      match ops with
        | [src] ->
            let s64  = eval_num_opnd src mach in
            let dec  = Int64.sub mach.regs.(rind Rsp) 8L in
            let dest = Ind2 Rsp in
                mach.regs.(rind Rsp) <- dec;
                writeback dest s64 mach
        | _ -> failwith "move instruction expects 1 src and 1 dest operand"
    )
    | Popq -> (
      match ops with
        | [dest] ->
            let src = Ind2 Rsp in
            let s64 = eval_num_opnd src mach in
            let inc = Int64.add mach.regs.(rind Rsp) 8L in
                mach.regs.(rind Rsp) <- inc;
                writeback dest s64 mach
        | _ -> failwith "move instruction expects 1 src and 1 dest operand"
    )
    | Leaq -> (
      match ops with
        | [ind; dest] ->
            let addr = eval_addr_opnd ind mach in
                writeback dest addr mach
        | _ -> failwith "leaq instruction expects 1 src and 1 dest operand"
    )
    | Incq | Decq | Negq | Notq -> (
      match ops with
        | [dest] ->
            let d64 = eval_num_opnd dest mach in
            let r64 = (arith_func_unary ins mach.flags.fo) d64 in
                writeback dest (arith_set_flags (r64.value, r64.overflow) mach.flags) mach
        | _ -> failwith "unary math instruction expects 1 operand"
    )
    | Addq | Subq | Imulq | Xorq | Orq | Andq -> (
      match ops with
        | [src; dest] ->
            let s64 = eval_num_opnd src mach in
            let d64 = eval_num_opnd dest mach in
            let r64 = (arith_func_binary ins) s64 d64 in
                writeback dest (arith_set_flags (r64.value, r64.overflow) mach.flags) mach
        | _ -> failwith "binary math instruction expects 2 operands"
    )
    | Shlq | Sarq | Shrq -> (
      match ops with
        | [amt; dest] ->
            let a32 = Int64.to_int (eval_num_opnd amt mach) in
            let d64 = eval_num_opnd dest mach in
            let sh = (arith_func_shift ins) d64 a32 in
            let fo  = shift_sets_fo ins a32 d64 mach.flags.fo in
                if a32 <> 0 then writeback dest (arith_set_flags (sh, fo) mach.flags) mach
        | _ -> failwith "shift instruction expects 1 amd and 1 dest operand"
    )
    | Jmp -> (
      match ops with
        | [src] ->
            let addr = eval_addr_opnd src mach in
            let rip  = rind Rip in
                mach.regs.(rip) <- addr
        | _ -> failwith "jmp instruction expects an address"
    )
    | J cnd -> (
      match ops with
        | [src] ->
            let addr = eval_addr_opnd src mach in
            let rip  = rind Rip in
            let op   = interp_cnd mach.flags in
                if (op cnd) then mach.regs.(rip) <- addr
        | _ -> failwith "jmp instruction expects an address"
    )
    | Cmpq -> (
      match ops with
        | [src; dest] ->
            let s64 = eval_num_opnd src mach in
            let d64 = eval_num_opnd dest mach in
            let r64 = Int64_overflow.sub d64 s64 in
                ignore (arith_set_flags (r64.value, r64.overflow) mach.flags)
        | _ -> failwith "cmp instruction expects 2 operands"
    )
    | Set cnd -> (
      match ops with
        | [dest] ->
            let op  = interp_cnd mach.flags in
            let v64 = if (op cnd) then 1L else 0L in
                writeback dest v64 mach
        | _ -> failwith "set instruction expects 1 operand"
    )
    | Callq -> (
      match ops with
        | [src] ->
            let addr = eval_addr_opnd src mach in
            let rip  = rind Rip in
            let ret  = Int64.add rip_val ins_size in
            let dest = Ind2 Rsp in
            let dec  = Int64.sub mach.regs.(rind Rsp) 8L in
                mach.regs.(rind Rsp) <- dec;
                writeback dest ret mach;
                mach.regs.(rip) <- addr

        | _ -> failwith "callq instruction expects an address"
    )
    | Retq -> (
        let src = Ind2 Rsp in
        let ret = eval_num_opnd src mach in
        let inc = Int64.add mach.regs.(rind Rsp) 8L in
            mach.regs.(rind Rsp) <- inc;
            mach.regs.(rind Rip) <- ret
    )
    | _ -> failwith "unknown instruction"

(* Simulates one step of the machine:
    - fetch the instruction at %rip
    - compute the source and/or destination information from the operands
    - simulate the instruction semantics
    - update the registers and/or memory appropriately
    - set the condition flags
*)
let step { flags: flags; regs: regs; mem: mem } : unit =
  let rip_val = regs.(rind Rip) in
  let mem_loc = (match (map_addr rip_val) with
    | Some loc -> loc
    | None -> raise X86lite_segfault) in
  let ins = mem.(mem_loc) in
    begin match ins with
      | InsB0 ins -> regs.(rind Rip) <- Int64.add rip_val 8L;
            eval_instr ins { flags=flags; regs=regs; mem=mem } rip_val
      | _ -> failwith "rip did not point to valid instruction"
    end

(* Runs the machine until the rip register reaches a designated
   memory address. Returns the contents of %rax when the 
   machine halts. *)
let run (m:mach) : int64 = 
  while m.regs.(rind Rip) <> exit_addr do step m done;
  m.regs.(rind Rax)

(* assembling and linking --------------------------------------------------- *)

(* A representation of the executable *)
type exec = { entry    : quad              (* address of the entry point *)
            ; text_pos : quad              (* starting address of the code *)
            ; data_pos : quad              (* starting address of the data *)
            ; text_seg : sbyte list        (* contents of the text segment *)
            ; data_seg : sbyte list        (* contents of the data segment *)
            }

(* Assemble should raise this when a label is used but not defined *)
exception Undefined_sym of lbl

(* Assemble should raise this when a label is defined more than once *)
exception Redefined_sym of lbl

(* Convert an X86 program into an object file:
   - separate the text and data segments
   - compute the size of each segment
      Note: the size of an Asciz string section is (1 + the string length)
            due to the null terminator

   - resolve the labels to concrete addresses and 'patch' the instructions to 
     replace Lbl values with the corresponding Imm values.

   - the text segment starts at the lowest address
   - the data segment starts after the text segment

  HINT: List.fold_left and List.fold_right are your friends.
 *)

(* include null byte for strings *)
let data_length (d:data) : Int64.t =
    match d with
      | Asciz s -> Int64.of_int (String.length s + 1)
      | Quad _  -> 8L

type symbols = (lbl * quad) list


let rec contains_symbol (syms:symbols) (lbl:lbl) : bool =
    match syms with
      | [] -> false
      | (l, _)::tl -> if l = lbl then true else contains_symbol tl lbl

let collect_labels (p:prog) (off:quad) : symbols =
    let rec collect_impl prog acc (n:quad) =
      begin match prog with
        | [] -> acc
<<<<<<< HEAD
        | h::tl -> if contains_symbol acc h.lbl then raise (Redefined_sym h.lbl) else
          let block_size = begin match h.asm with
            | Text t -> Int64.mul 8L (Int64.of_int (List.length t))
            | Data d -> List.fold_left Int64.add 0L (List.map data_length d)
          end in
            collect_impl tl ((h.lbl, Int64.add n off)::acc) (Int64.add n block_size)
=======
        | h::tl -> (match h.asm with
          | Text t ->
            let current_block_size = Int64.mul 8L (Int64.of_int (List.length t)) in
            collect_impl tl ((h.lbl, Int64.add n off)::acc) (Int64.add n current_block_size)
          | Data d ->
            let current_block_size = (List.fold_left Int64.add 0L (List.map data_length d)) in
            collect_impl tl ((h.lbl, Int64.add n off)::acc) (Int64.add n current_block_size)
        )
>>>>>>> 778de302
      end in
        collect_impl p [] 0L

let rec lookup_symbols (syms:symbols) (lbl:lbl) : quad =
    match syms with
      | [] -> raise (Undefined_sym lbl)
      | (l, addr)::tl -> if l = lbl then addr else lookup_symbols tl lbl


let patch_operand (syms:(lbl -> quad)) (op:operand) : operand =
    match op with
      | Imm (Lbl l) -> Imm (Lit (syms l))
      | Ind1 (Lbl l) -> Ind1 (Lit (syms l))
      | Ind3 (Lbl l, r) -> Ind3 (Lit (syms l), r)
      | _ -> op

let patch_ins (syms:(lbl -> quad)) ((op, ops):ins) : ins =
    (op, List.map (patch_operand syms) ops)

(* expand single basic block to sbyte list, symbol lookup provided *)
let asm_block (syms:(lbl -> quad)) (elem:elem) : sbyte list = 
    match elem.asm with
      | Text ins_list -> 
        let sbytes_list = List.map (fun ins -> sbytes_of_ins (patch_ins syms ins)) ins_list in
        List.flatten sbytes_list
      | Data data_list -> 
        let sbytes_list = List.map (function
            | Quad (Lbl l) -> sbytes_of_data (Quad (Lit (syms l)))
            | d -> sbytes_of_data d
        ) data_list in
        List.flatten sbytes_list


(* splits and orders text and data according to layout, computes starts, collects symbols, constructs exec record *)
let assemble (p:prog) : exec =
    let is_text a = match a.asm with
      | Text _ -> true
      | Data _ -> false
    in

    let text = (List.filter is_text p) in
    let data = (List.filter (fun x -> not (is_text x)) p) in
    let count_instructions (e: elem) : int =
      match e.asm with
      | Text ins_list -> List.length ins_list
      | Data _ -> 0
    in

    let total_ins_count = List.fold_left (fun acc e -> acc + (count_instructions e)) 0 text in
    let text_segment_size = Int64.of_int (total_ins_count * 8) in
    let data_offset = Int64.add mem_bot text_segment_size in

    let symbols = lookup_symbols ((collect_labels text mem_bot) @ (collect_labels data data_offset)) in
        { entry = symbols "main";
          text_pos = mem_bot;
          data_pos = data_offset;
          (* map 'elem' list to 'sbyte list' list, fold-left-concatenate *)
          text_seg = List.fold_left (@) [] (List.map (asm_block symbols) text);
          data_seg = List.fold_left (@) [] (List.map (asm_block symbols) data);
        }

(* Convert an object file into an executable machine state. 
    - allocate the mem array
    - set up the memory state by writing the symbolic bytes to the 
      appropriate locations 
    - create the inital register state
      - initialize rip to the entry point address
      - initializes rsp to the last word in memory 
      - the other registers are initialized to 0
    - the condition code flags start as 'false'

  Hint: The Array.make, Array.blit, and Array.of_list library functions 
  may be of use.
*)
let load {entry; text_pos; data_pos; text_seg; data_seg} : mach =
    let mem = Array.make 0x10000 (Byte '\x00') in
    let text = Array.of_list text_seg in
    let text_addr = (match map_addr text_pos with
        | Some addr -> addr
        | None -> raise X86lite_segfault) in
    Array.blit text 0 mem text_addr (Array.length text);
    let data = Array.of_list data_seg in
    let data_addr = (match map_addr data_pos with
        | Some addr -> addr
        | None -> raise X86lite_segfault) in
    Array.blit data 0 mem data_addr (Array.length data);
    let regs = Array.make 17 0L in
    regs.(rind Rip) <- entry;
    regs.(rind Rsp) <- Int64.sub mem_top 8L;
    mem_write_i64 mem (0x10000 - 8) (sbytes_of_int64 exit_addr);
        { flags={ fs=false; fz=false; fo=false }; regs=regs; mem=mem }
<|MERGE_RESOLUTION|>--- conflicted
+++ resolved
@@ -479,23 +479,12 @@
     let rec collect_impl prog acc (n:quad) =
       begin match prog with
         | [] -> acc
-<<<<<<< HEAD
         | h::tl -> if contains_symbol acc h.lbl then raise (Redefined_sym h.lbl) else
           let block_size = begin match h.asm with
             | Text t -> Int64.mul 8L (Int64.of_int (List.length t))
             | Data d -> List.fold_left Int64.add 0L (List.map data_length d)
           end in
             collect_impl tl ((h.lbl, Int64.add n off)::acc) (Int64.add n block_size)
-=======
-        | h::tl -> (match h.asm with
-          | Text t ->
-            let current_block_size = Int64.mul 8L (Int64.of_int (List.length t)) in
-            collect_impl tl ((h.lbl, Int64.add n off)::acc) (Int64.add n current_block_size)
-          | Data d ->
-            let current_block_size = (List.fold_left Int64.add 0L (List.map data_length d)) in
-            collect_impl tl ((h.lbl, Int64.add n off)::acc) (Int64.add n current_block_size)
-        )
->>>>>>> 778de302
       end in
         collect_impl p [] 0L
 
@@ -582,7 +571,7 @@
         | Some addr -> addr
         | None -> raise X86lite_segfault) in
     Array.blit data 0 mem data_addr (Array.length data);
-    let regs = Array.make 17 0L in
+    let regs = Array.make nregs 0L in
     regs.(rind Rip) <- entry;
     regs.(rind Rsp) <- Int64.sub mem_top 8L;
     mem_write_i64 mem (0x10000 - 8) (sbytes_of_int64 exit_addr);
